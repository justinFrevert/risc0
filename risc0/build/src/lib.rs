--- conflicted
+++ resolved
@@ -12,67 +12,7 @@
 // See the License for the specific language governing permissions and
 // limitations under the License.
 
-<<<<<<< HEAD
-//! Build RISC Zero zkVM guest code and provide handles to the host side
-//!
-//! In order for the host to execute guest code in the [RISC Zero
-//! zkVM](risc0_zkvm), the host must be provided a compiled RISC-V ELF file and
-//! the corresponding [MethodID](risc0_zkvm::MethodId). This crate
-//! contains the functions needed to take zkVM guest code, build a corresponding
-//! ELF file and MethodID, and make the MethodID and a path to the ELF file
-//! available for the host to use.
-//!
-//! ## Using risc0-build to build guest methods
-//!
-//! Using this crate can be a bit delicate, so we encourage you to follow along
-//! in our [RISC Zero Rust Starter repository](https://github.com/risc0/risc0-rust-starter).
-//! In that repository, `risc0-build` is used in the
-//! [`methods` directory](https://github.com/risc0/risc0-rust-starter/tree/main/methods).
-//!
-//! Guest methods are embedded for the host to use by calling [embed_methods]
-//! (or [embed_methods_with_options]) in a [build script](https://doc.rust-lang.org/cargo/reference/build-scripts.html).
-//! An example `build.rs` file would look like
-//! ```no_run
-//! fn main() {
-//!     risc0_build::embed_methods();
-//! }
-//! ```
-//!
-//! This requires including `risc0-build` as a _build_ dependency. You will also
-//! need add a `[package.metadata.risc0]` section to your cargo file. In this
-//! section, put a `methods` field with a list of relative paths containing the
-//! guest code. For example, if your guest code is in the `guest` directory,
-//! then `Cargo.toml` might include
-//! ```toml
-//! [build-dependencies]
-//! risc0-build = "1.0.0-rc.2"
-//!
-//! [package.metadata.risc0]
-//! methods = ["guest"]
-//! ```
-//!
-//! This builds a file `methods.rs` in your cargo output directory which you
-//! must then include for the host to use. For example, you might make a file
-//! `src/lib.rs` containing
-//! ```text
-//! include!(concat!(env!("OUT_DIR"), "/methods.rs"));
-//! ```
-//!
-//! This process will generate a method ID (`*_ID`) and the contents of an ELF
-//! file (`*_ELF`). The names will be derived from the name of the ELF
-//! binary, which will be converted to ALL_CAPS to comply with rust naming
-//! conventions. Thus, if a method binary is named `multiply`, the method ID
-//! will be named `methods::MULTIPLY_ID` and the contents of the ELF file will
-//! be named `methods::MULTIPLY_ELF`. These are included at the beginning
-//! of the host-side code:
-//! ```text
-//! use methods::{MULTIPLY_ELF, MULTIPLY_ID};
-//! ```
-
-#![allow(clippy::needless_doctest_main)]
-=======
 #![doc = include_str!("../README.md")]
->>>>>>> ebfada52
 #![deny(missing_docs)]
 #![deny(rustdoc::broken_intra_doc_links)]
 
@@ -129,52 +69,10 @@
             std::process::exit(-1);
         }
 
-<<<<<<< HEAD
-        let method_id_path = self.elf_path.with_extension("id");
-        let elf_sha_path = self.elf_path.with_extension("sha");
-        let elf_contents = std::fs::read(&self.elf_path).unwrap();
-
-        let elf_sha = Sha256::new()
-            // Method ID calculation is slow, so only recalculate it if we
-            // actually get a different ELF file.
-            .chain_update(&elf_contents)
-            // Take into account the current circuit; if the circuit
-            // changes, the Method ID will change as well.
-            .chain_update(format!(
-                "{:?}",
-                risc0_circuit_rv32im::CircuitImpl.get_taps()
-            ))
-            // If the Method ID version changes, we need to recreate the Method ID.
-            .chain_update(format!("{}", MethodId::VERSION))
-            .finalize();
-
-        let elf_sha_hex: String = elf_sha
-            .as_slice()
-            .iter()
-            .map(|x| format!("{x:02x}"))
-            .collect();
-
-        if method_id_path.exists() {
-            if let Ok(cached_sha) = std::fs::read(&elf_sha_path) {
-                if cached_sha == elf_sha.as_slice() {
-                    println!("MethodID for {} ({elf_sha_hex}) up to date", self.name);
-                    let buf = std::fs::read(&method_id_path).unwrap();
-                    return MethodId::from_slice(&buf).unwrap();
-                }
-            }
-        }
-
-        println!("Computing MethodID for {} ({elf_sha_hex})!", self.name);
-        let method_id = MethodId::compute_with_limit(&elf_contents, code_limit).unwrap();
-        std::fs::write(method_id_path, method_id.as_slice()).unwrap();
-        std::fs::write(elf_sha_path, elf_sha).unwrap();
-        method_id
-=======
         let elf = fs::read(&self.elf_path).unwrap();
         let program = Program::load_elf(&elf, MEM_SIZE as u32).unwrap();
         let image = MemoryImage::new(&program, PAGE_SIZE as u32);
         image.root
->>>>>>> ebfada52
     }
 
     fn rust_def(&self) -> String {
@@ -192,15 +90,9 @@
         let elf_contents = std::fs::read(&self.elf_path).unwrap();
         format!(
             r##"
-<<<<<<< HEAD
 pub const {upper}_ELF: &[u8] = &{elf_contents:?};
-pub const {upper}_ID: &[u8] = &{method_id:?};
+pub const {upper}_ID: [u32; 8] = {image_id:?};
 pub const {upper}_PATH: &str = r#"{elf_path}"#;
-=======
-pub const {upper}_ELF: &'static [u8] = &{elf_contents:?};
-pub const {upper}_ID: [u32; 8] = {image_id:?};
-pub const {upper}_PATH: &'static str = r#"{elf_path}"#;
->>>>>>> ebfada52
             "##
         )
     }
@@ -358,16 +250,11 @@
     }
 }
 
-<<<<<<< HEAD
-fn risc0_root() -> PathBuf {
-    home::home_dir().unwrap().join(".risc0")
-=======
 fn risc0_cache() -> PathBuf {
     directories::ProjectDirs::from("com.risczero", "RISC Zero", "risc0")
         .unwrap()
         .cache_dir()
         .into()
->>>>>>> ebfada52
 }
 
 fn download_zip_map<P>(zip_map: &[ZipMapEntry], dest_base: P)
