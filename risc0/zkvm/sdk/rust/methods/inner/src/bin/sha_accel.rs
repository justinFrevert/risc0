// Copyright 2022 Risc0, Inc.
//
// Licensed under the Apache License, Version 2.0 (the "License");
// you may not use this file except in compliance with the License.
// You may obtain a copy of the License at
//
//     http://www.apache.org/licenses/LICENSE-2.0
//
// Unless required by applicable law or agreed to in writing, software
// distributed under the License is distributed on an "AS IS" BASIS,
// WITHOUT WARRANTIES OR CONDITIONS OF ANY KIND, either express or implied.
// See the License for the specific language governing permissions and
// limitations under the License.

#![no_main]
#![cfg_attr(not(feature = "std"), no_std)]

use risc0_zkvm_guest::{env, sha};

risc0_zkvm_guest::entry!(main);

pub fn main() {
    let data: &[u8] = env::read();
    let digest = sha::digest_u8_slice(data);
    env::commit(&digest);

<<<<<<< HEAD
    risc0_zkp::core::sha::testutil::test_sha_impl(&risc0_zkvm::guest::sha::Impl {});
=======
    risc0_zkp::core::sha::testutil::test_sha_impl(&risc0_zkvm_guest::sha::Impl {})
>>>>>>> 37c0ad13
}<|MERGE_RESOLUTION|>--- conflicted
+++ resolved
@@ -24,9 +24,5 @@
     let digest = sha::digest_u8_slice(data);
     env::commit(&digest);
 
-<<<<<<< HEAD
-    risc0_zkp::core::sha::testutil::test_sha_impl(&risc0_zkvm::guest::sha::Impl {});
-=======
     risc0_zkp::core::sha::testutil::test_sha_impl(&risc0_zkvm_guest::sha::Impl {})
->>>>>>> 37c0ad13
 }