// Copyright 2023 RISC Zero, Inc.
//
// Licensed under the Apache License, Version 2.0 (the "License");
// you may not use this file except in compliance with the License.
// You may obtain a copy of the License at
//
//     http://www.apache.org/licenses/LICENSE-2.0
//
// Unless required by applicable law or agreed to in writing, software
// distributed under the License is distributed on an "AS IS" BASIS,
// WITHOUT WARRANTIES OR CONDITIONS OF ANY KIND, either express or implied.
// See the License for the specific language governing permissions and
// limitations under the License.

#[cfg(target_os = "zkvm")]
use core::arch::asm;
use core::{cmp::min, ptr::null_mut};

use crate::WORD_SIZE;

pub mod ecall {
    pub const HALT: u32 = 0;
    pub const INPUT: u32 = 1;
    pub const SOFTWARE: u32 = 2;
    pub const SHA: u32 = 3;
    pub const BIGINT: u32 = 4;
}

pub mod halt {
    pub const TERMINATE: u32 = 0;
    pub const PAUSE: u32 = 1;
    pub const SPLIT: u32 = 2;
}

pub mod reg_abi {
    pub const REG_ZERO: usize = 0; // zero constant
    pub const REG_RA: usize = 1; // return address
    pub const REG_SP: usize = 2; // stack pointer
    pub const REG_GP: usize = 3; // global pointer
    pub const REG_TP: usize = 4; // thread pointer
    pub const REG_T0: usize = 5; // temporary
    pub const REG_T1: usize = 6; // temporary
    pub const REG_T2: usize = 7; // temporary
    pub const REG_S0: usize = 8; // saved register
    pub const REG_FP: usize = 8; // frame pointer
    pub const REG_S1: usize = 9; // saved register
    pub const REG_A0: usize = 10; // fn arg / return value
    pub const REG_A1: usize = 11; // fn arg / return value
    pub const REG_A2: usize = 12; // fn arg
    pub const REG_A3: usize = 13; // fn arg
    pub const REG_A4: usize = 14; // fn arg
    pub const REG_A5: usize = 15; // fn arg
    pub const REG_A6: usize = 16; // fn arg
    pub const REG_A7: usize = 17; // fn arg
    pub const REG_S2: usize = 18; // saved register
    pub const REG_S3: usize = 19; // saved register
    pub const REG_S4: usize = 20; // saved register
    pub const REG_S5: usize = 21; // saved register
    pub const REG_S6: usize = 22; // saved register
    pub const REG_S7: usize = 23; // saved register
    pub const REG_S8: usize = 24; // saved register
    pub const REG_S9: usize = 25; // saved register
    pub const REG_S10: usize = 26; // saved register
    pub const REG_S11: usize = 27; // saved register
    pub const REG_T3: usize = 28; // temporary
    pub const REG_T4: usize = 29; // temporary
    pub const REG_T5: usize = 30; // temporary
    pub const REG_T6: usize = 31; // temporary
    pub const REG_MAX: usize = 32; // maximum number of registers
}

pub const DIGEST_WORDS: usize = 8;
pub const DIGEST_BYTES: usize = WORD_SIZE * DIGEST_WORDS;

pub mod bigint {
    pub const OP_MULTIPLY: u32 = 0;

    /// BigInt width, in bits, handled by the BigInt accelerator circuit.
    pub const WIDTH_BITS: usize = 256;

    /// BigInt width, in bytes, handled by the BigInt accelerator circuit.
    pub const WIDTH_BYTES: usize = WIDTH_BITS / 8;

    /// BigInt width, in words, handled by the BigInt accelerator circuit.
    pub const WIDTH_WORDS: usize = WIDTH_BYTES / crate::WORD_SIZE;
}

// TODO: We can probably use ffi::CStr::from_bytes_with_nul once it's
// const-stablized instead of rolling our own structure:
// https://github.com/rust-lang/rust/issues/101719

/// A NUL-terminated name of a syscall with static lifetime.
#[derive(Clone, Copy, Debug)]
#[repr(transparent)]
pub struct SyscallName(*const u8);

/// Construct a SyscallName declaration at compile time.
///
/// ```rust
/// use risc0_zkvm_platform::declare_syscall;
///
/// declare_syscall!(SYS_MY_SYSTEM_CALL);
/// ```
#[macro_export]
macro_rules! declare_syscall {
    ($(#[$meta:meta])*
     $vis:vis $name:ident) => {
        $(#[$meta])*
        $vis const $name: $crate::syscall::SyscallName = unsafe {
            $crate::syscall::SyscallName::from_bytes_with_nul(concat!(
                module_path!(),
                "::",
                stringify!($name),
                "\0").as_ptr())
        };
    };
}

pub mod nr {
    declare_syscall!(pub SYS_CYCLE_COUNT);
    declare_syscall!(pub SYS_GETENV);
    declare_syscall!(pub SYS_LOG);
    declare_syscall!(pub SYS_PANIC);
    declare_syscall!(pub SYS_RANDOM);
    declare_syscall!(pub SYS_READ_AVAIL);
    declare_syscall!(pub SYS_READ);
    declare_syscall!(pub SYS_WRITE);
}

impl SyscallName {
    pub const unsafe fn from_bytes_with_nul(ptr: *const u8) -> Self {
        Self(ptr)
    }

    pub fn as_ptr(&self) -> *const u8 {
        self.0
    }

    pub fn as_str(&self) -> &str {
        core::str::from_utf8(unsafe { core::ffi::CStr::from_ptr(self.as_ptr().cast()).to_bytes() })
            .unwrap()
    }
}

/// Returned registers (a0, a1) from a syscall invocation.
#[repr(C)]
pub struct Return(pub u32, pub u32);

macro_rules! impl_syscall {
    ($func_name:ident
     // Ugh, unfortunately we can't make this a regular macro list since the asm macro
     // doesn't expand register names so in($register) doesn't work.
     $(, $a0:ident
       $(, $a1:ident
         $(, $a2: ident
           $(, $a3: ident
             $(, $a4: ident
             )?
           )?
         )?
       )?
     )?) => {
        /// Invoke a raw system call
        #[cfg_attr(feature = "export-syscalls", no_mangle)]
        pub unsafe extern "C" fn $func_name(syscall: SyscallName,
                                 from_host: *mut u32,
                                 from_host_words: usize
                                 $(,$a0: u32
                                   $(,$a1: u32
                                     $(,$a2: u32
                                       $(,$a3: u32
                                         $(,$a4: u32
                                         )?
                                       )?
                                     )?
                                   )?
                                 )?
        ) -> Return {
            #[cfg(target_os = "zkvm")] {
                let a0: u32;
                let a1: u32;
                ::core::arch::asm!(
                    "ecall",
                    in("t0") $crate::syscall::ecall::SOFTWARE,
                    inout("a0") from_host => a0,
                    inout("a1") from_host_words => a1,
                    in("a2") syscall.as_ptr()
                        $(,in("a3") $a0
                          $(,in("a4") $a1
                            $(,in("a5") $a2
                              $(,in("a6") $a3
                                $(,in("a7") $a4
                                )?
                              )?
                            )?
                          )?
                        )?);
                Return(a0, a1)
            }
            #[cfg(not(target_os = "zkvm"))]
            unimplemented!()
        }
    }
}

impl_syscall!(syscall_0);
impl_syscall!(syscall_1, a3);
impl_syscall!(syscall_2, a3, a4);
impl_syscall!(syscall_3, a3, a4, a5);
impl_syscall!(syscall_4, a3, a4, a5, a6);
impl_syscall!(syscall_5, a3, a4, a5, a6, a7);

#[cfg_attr(feature = "export-syscalls", no_mangle)]
pub unsafe extern "C" fn sys_halt(user_exit: u8, out_state: *const [u32; DIGEST_WORDS]) -> ! {
    #[cfg(target_os = "zkvm")]
    {
        asm!(
            "ecall",
            in("t0") ecall::HALT,
            in("a0") (halt::TERMINATE | ((user_exit as u32) << 8)),
            in("a1") out_state,
        );
        unreachable!();
    }
    #[cfg(not(target_os = "zkvm"))]
    unimplemented!()
}

#[cfg_attr(feature = "export-syscalls", no_mangle)]
pub unsafe extern "C" fn sys_pause(user_exit: u8, out_state: *const [u32; DIGEST_WORDS]) {
    #[cfg(target_os = "zkvm")]
    {
        asm!(
            "ecall",
            in("t0") ecall::HALT,
            in("a0") (halt::PAUSE | ((user_exit as u32) << 8)),
            in("a1") out_state,
        );
    }
    #[cfg(not(target_os = "zkvm"))]
    unimplemented!()
}

#[inline(always)]
#[cfg_attr(feature = "export-syscalls", no_mangle)]
pub unsafe extern "C" fn sys_sha_compress(
    out_state: *mut [u32; DIGEST_WORDS],
    in_state: *const [u32; DIGEST_WORDS],
    block1_ptr: *const [u32; DIGEST_WORDS],
    block2_ptr: *const [u32; DIGEST_WORDS],
) {
    #[cfg(target_os = "zkvm")]
    {
        asm!(
            "ecall",
            in("t0") ecall::SHA,
            in("a0") out_state,
            in("a1") in_state,
            in("a2") block1_ptr,
            in("a3") block2_ptr,
            in("a4") 1,
        );
    }
    #[cfg(not(target_os = "zkvm"))]
    unimplemented!()
}

#[inline(always)]
#[cfg_attr(feature = "export-syscalls", no_mangle)]
pub unsafe extern "C" fn sys_sha_buffer(
    out_state: *mut [u32; DIGEST_WORDS],
    in_state: *const [u32; DIGEST_WORDS],
    buf: *const u8,
    count: u32,
) {
    #[cfg(target_os = "zkvm")]
    {
        asm!(
            "ecall",
            in("t0") ecall::SHA,
            in("a0") out_state,
            in("a1") in_state,
            in("a2") buf,
            in("a3") buf.add(DIGEST_BYTES),
            in("a4") count,
        );
    }
    #[cfg(not(target_os = "zkvm"))]
    unimplemented!()
}

#[inline(always)]
#[cfg_attr(feature = "export-syscalls", no_mangle)]
pub unsafe extern "C" fn sys_bigint(
    result: *mut [u32; bigint::WIDTH_WORDS],
    op: u32,
    x: *const [u32; bigint::WIDTH_WORDS],
    y: *const [u32; bigint::WIDTH_WORDS],
    modulus: *const [u32; bigint::WIDTH_WORDS],
) {
    #[cfg(target_os = "zkvm")]
    {
        asm!(
            "ecall",
            in("t0") ecall::BIGINT,
            in("a0") result,
            in("a1") op,
            in("a2") x,
            in("a3") y,
            in("a4") modulus,
        );
    }
    #[cfg(not(target_os = "zkvm"))]
    unimplemented!()
}

#[cfg_attr(feature = "export-syscalls", no_mangle)]
pub unsafe extern "C" fn sys_rand(recv_buf: *mut u32, words: usize) {
    syscall_0(nr::SYS_RANDOM, recv_buf, words);
}

#[cfg_attr(feature = "export-syscalls", no_mangle)]
pub unsafe extern "C" fn sys_panic(msg_ptr: *const u8, len: usize) -> ! {
    syscall_2(nr::SYS_PANIC, null_mut(), 0, msg_ptr as u32, len as u32);
    unreachable!()
}

#[cfg_attr(feature = "export-syscalls", no_mangle)]
pub unsafe extern "C" fn sys_log(msg_ptr: *const u8, len: usize) {
    syscall_2(nr::SYS_LOG, null_mut(), 0, msg_ptr as u32, len as u32);
}

#[cfg_attr(feature = "export-syscalls", no_mangle)]
pub unsafe extern "C" fn sys_cycle_count() -> usize {
    let Return(a0, _) = syscall_0(nr::SYS_CYCLE_COUNT, null_mut(), 0);
    a0 as usize
}

/// Reads the given number of bytes into the given buffer, posix-style.  Returns
/// the number of bytes actually read.  On end of file, returns 0.
///
/// Like POSIX read, this is not guaranteed to read all bytes
/// requested.  If we haven't reached EOF, it is however guaranteed to
/// read at least one byte.
///
/// Users should prefer a higher-level abstraction.
#[cfg_attr(feature = "export-syscalls", no_mangle)]
pub unsafe extern "C" fn sys_read(fd: u32, recv_buf: *mut u8, nrequested: usize) -> usize {
    // The SYS_READ system call can do a given number of word-aligned reads
    // efficiently. The semantics of the system call are:
    //
    //   (nread, word) = syscall_2(nr::SYS_READ, outbuf,
    //                             num_words_in_outbuf, fd, nbytes);
    //
    // This reads exactly nbytes from the file descriptor, and fills the words
    // in outbuf, followed by up to 4 bytes returned in "word", and fills
    // the rest with NULs.  It returns the number of bytes read.
    //
    // sys_read exposes this as a byte-aligned read by:
    //   * Uses sys_read_avail to determine how many bytes actually need to be read
    //     to avoid having to null-pad the whole buffer if we're not reading very
    //     much
    //   * Copies any unaligned bytes at the start or end of the region.

    // Fills 0-3 bytes from a u32 into memory, returning the pointer afterwards.
    unsafe fn fill_from_word(mut ptr: *mut u8, mut word: u32, nfill: usize) -> *mut u8 {
        debug_assert!(nfill < 4, "nfill={nfill}");
        for _ in 0..nfill {
            *ptr = (word & 0xFF) as u8;
            word = word >> 8;
            ptr = ptr.add(1);
        }
        ptr
    }

    // Find out how many bytes to actually read, given how many we requested.
    let Return(navail, _) = syscall_1(nr::SYS_READ_AVAIL, null_mut(), 0, fd);
    let nread = min(nrequested, navail as usize);

    // Determine how many bytes at the beginning of the buffer we have
    // to read in order to become word-aligned.
    let ptr_offset = (recv_buf as usize) & (WORD_SIZE - 1);
    let unaligned_at_start = if ptr_offset == 0 {
        0
    } else {
        min(nread, WORD_SIZE - ptr_offset)
    };

    // Read unaligned bytes into "firstword".
    let Return(nread_first, firstword) =
        syscall_2(nr::SYS_READ, null_mut(), 0, fd, unaligned_at_start as u32);
    debug_assert_eq!(nread_first as usize, unaligned_at_start);

    // Align up to a word boundry to do the main copy.
    let main_ptr = fill_from_word(recv_buf, firstword, unaligned_at_start);
    if nread == unaligned_at_start {
        // We only read part of a word, and don't have to read any full words.
        return nread;
    }
    // Copy in all of the word-aligned data
    let main_requested = nread - unaligned_at_start;
    let main_words = main_requested / WORD_SIZE;
    let Return(nread_main, lastword) = syscall_2(
        nr::SYS_READ,
        main_ptr as *mut u32,
        main_words,
        fd,
        main_requested as u32,
    );
    debug_assert_eq!(nread_main as usize, main_requested);

    // Copy in individual bytes after the word-aligned section.
    let unaligned_at_end = (main_requested as usize) % WORD_SIZE;
    fill_from_word(
        main_ptr.add(main_words * WORD_SIZE),
        lastword,
        unaligned_at_end,
    );

    nread
}

/// Reads up to the given number of words into the buffer [recv_buf,
/// recv_buf + nwords).  Returns the number of bytes actually read.
/// sys_read_words is a more efficient interface than sys_read, but
/// varies from POSIX semantics.  Notably:
///
/// * The read length is specified in words, not bytes.  (The output
/// length is still returned in bytes)
///
/// * If not all data is available, sys_read_words will block on the
/// input stream instead of returning a short read.
///
/// * recv_buf must be word-aligned.
///
/// * All of the buffer is overwritten, even in the case of EOF
/// mid-way through.
///
/// # Safety
///
/// `recv_buf' must be a word-aligned pointer and point to a region of
/// `nwords' size.
#[cfg_attr(feature = "export-syscalls", no_mangle)]
pub unsafe extern "C" fn sys_read_words(fd: u32, recv_buf: *mut u32, nwords: usize) -> usize {
    let nbytes_requested = nwords * WORD_SIZE;
    let Return(nread, _) = syscall_2(
        nr::SYS_READ,
        recv_buf,
        nwords,
        fd,
        (nwords * WORD_SIZE) as u32,
    );
    assert!(nread as usize <= nbytes_requested);
    nread as usize
}

#[cfg_attr(feature = "export-syscalls", no_mangle)]
pub unsafe extern "C" fn sys_write(fd: u32, write_buf: *const u8, nbytes: usize) {
    syscall_3(
        nr::SYS_WRITE,
        null_mut(),
        0,
        fd,
        write_buf as u32,
        nbytes as u32,
    );
}

/// Retrieves the value of an environment variable, and stores as much
/// of it as it can it in the memory at [out_words, out_words +
/// out_nwords).  Returns the length of the value.
///
/// This is normally called twice to read an environment variable:
/// Once to get the length of the value, and once to fill in allocated
/// memory.
#[cfg_attr(feature = "export-syscalls", no_mangle)]
pub unsafe extern "C" fn sys_getenv(
    out_words: *mut u32,
    out_nwords: usize,
    varname: *const u8,
    varname_len: usize,
) -> usize {
    let Return(a0, _) = syscall_2(
        nr::SYS_GETENV,
        out_words,
        out_nwords,
        varname as u32,
        varname_len as u32,
    );
    if a0 == u32::MAX {
        usize::MAX
    } else {
        a0 as usize
    }
}

#[cfg_attr(feature = "export-syscalls", no_mangle)]
pub unsafe extern "C" fn sys_alloc_words(nwords: usize) -> *mut u32 {
    sys_alloc_aligned(WORD_SIZE * nwords, WORD_SIZE) as *mut u32
}

<<<<<<< HEAD
#[cfg(feature = "export-syscalls")]
=======
>>>>>>> 7bd6b041
#[no_mangle]
pub unsafe extern "C" fn sys_alloc_aligned(bytes: usize, align: usize) -> *mut u8 {
    #[cfg(target_os = "zkvm")]
    {
        extern "C" {
            // This symbol is defined by the loader and marks the end
            // of all elf sections, so this is where we start our
            // heap.
            //
            // This is generated automatically by the linker; see
            // https://lld.llvm.org/ELF/linker_script.html#sections-command
            static _end: u8;
        }

        // Pointer to next heap address to use, or 0 if the heap has not yet been
        // initialized.
        static mut HEAP_POS: usize = 0;

        // SAFETY: Single threaded, so nothing else can touch this while we're working.
        let mut heap_pos = unsafe { HEAP_POS };
<<<<<<< HEAD

        if heap_pos == 0 {
            heap_pos = (&_end) as *const u8 as usize;
        }

        let offset = heap_pos & (align - 1);
        if offset != 0 {
            heap_pos += align - offset;
        }

=======

        if heap_pos == 0 {
            heap_pos = (&_end) as *const u8 as usize;
        }

        let offset = heap_pos & (align - 1);
        if offset != 0 {
            heap_pos += align - offset;
        }

        // Ensure all allocations are minimally aligned to a word boundary.
        let align = usize::min(align, WORD_SIZE);

>>>>>>> 7bd6b041
        let ptr = heap_pos as *mut u8;
        heap_pos += bytes;

        // Check to make sure we keep space between the heap and the
        // stack so they don't accidentally step on each other.
        let mut stack_pointer: usize;
        unsafe { asm!("add {stack_pointer}, sp, zero", stack_pointer = out(reg) stack_pointer) };
        if stack_pointer - (crate::memory::RESERVED_STACK as usize) < heap_pos {
            const MSG: &[u8] = "Out of memory!".as_bytes();
            sys_panic(MSG.as_ptr(), MSG.len());
        }

        unsafe { HEAP_POS = heap_pos };
        ptr
    }

    #[cfg(not(target_os = "zkvm"))]
    unimplemented!()
}

// Make sure we only get one of these since it's stateful.
#[cfg(not(feature = "export-syscalls"))]
extern "C" {
    pub fn sys_alloc_aligned(nwords: usize, align: usize) -> *mut u8;
}<|MERGE_RESOLUTION|>--- conflicted
+++ resolved
@@ -499,10 +499,7 @@
     sys_alloc_aligned(WORD_SIZE * nwords, WORD_SIZE) as *mut u32
 }
 
-<<<<<<< HEAD
 #[cfg(feature = "export-syscalls")]
-=======
->>>>>>> 7bd6b041
 #[no_mangle]
 pub unsafe extern "C" fn sys_alloc_aligned(bytes: usize, align: usize) -> *mut u8 {
     #[cfg(target_os = "zkvm")]
@@ -523,7 +520,6 @@
 
         // SAFETY: Single threaded, so nothing else can touch this while we're working.
         let mut heap_pos = unsafe { HEAP_POS };
-<<<<<<< HEAD
 
         if heap_pos == 0 {
             heap_pos = (&_end) as *const u8 as usize;
@@ -534,21 +530,9 @@
             heap_pos += align - offset;
         }
 
-=======
-
-        if heap_pos == 0 {
-            heap_pos = (&_end) as *const u8 as usize;
-        }
-
-        let offset = heap_pos & (align - 1);
-        if offset != 0 {
-            heap_pos += align - offset;
-        }
-
         // Ensure all allocations are minimally aligned to a word boundary.
         let align = usize::min(align, WORD_SIZE);
 
->>>>>>> 7bd6b041
         let ptr = heap_pos as *mut u8;
         heap_pos += bytes;
 
