--- conflicted
+++ resolved
@@ -53,13 +53,8 @@
     }
 }
 
-<<<<<<< HEAD
-/// Program (text, data, and bss) gets loaded in at this location.  HEAP begins
-/// right afterwards.
-=======
 /// Program (text followed by data and then bss) gets loaded in
 /// starting at this location.  HEAP begins right afterwards.
->>>>>>> 3ce67c81
 pub const TEXT_START: u32 = 0x0000_0400;
 /// Top of stack; stack grows down from this location.
 pub const STACK_TOP: u32 = 0x0BF_FFC00;
