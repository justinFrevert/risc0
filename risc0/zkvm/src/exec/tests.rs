--- conflicted
+++ resolved
@@ -503,8 +503,6 @@
             .contains("Guest panicked: panicked at 'Out of memory!'"),
         "{err:?}"
     );
-<<<<<<< HEAD
-=======
 }
 
 fn run_session(
@@ -525,6 +523,7 @@
     let mut exec = Executor::from_elf(env, MULTI_TEST_ELF).unwrap();
     exec.run()
 }
+
 #[test]
 fn session_limit() {
     // This test should always fail if the last parameter is zero
@@ -546,5 +545,4 @@
     assert!(err.to_string().contains("Session limit exceeded"));
 
     assert!(run_session(1 << 16, 15, 10).is_ok());
->>>>>>> 3ce67c81
 }