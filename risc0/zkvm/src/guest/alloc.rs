--- conflicted
+++ resolved
@@ -24,15 +24,6 @@
 #[cfg(target_os = "zkvm")]
 unsafe impl GlobalAlloc for BumpPointerAlloc {
     unsafe fn alloc(&self, layout: Layout) -> *mut u8 {
-<<<<<<< HEAD
-        let nwords = layout
-            .align_to(WORD_SIZE)
-            .expect("Unable to align allocation to word size")
-            .pad_to_align()
-            .size()
-            / WORD_SIZE;
-=======
->>>>>>> 7bd6b041
         syscall::sys_alloc_aligned(layout.size(), layout.align())
     }
 
