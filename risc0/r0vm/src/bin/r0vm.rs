--- conflicted
+++ resolved
@@ -97,11 +97,7 @@
     opts: ProverOpts,
     initial_input: Option<Vec<u8>>,
 ) -> Result<(Receipt, Vec<u8>)> {
-<<<<<<< HEAD
-    let mut prover = Prover::new_with_opts(elf_contents, method_id, opts).unwrap();
-=======
-    let mut prover = Prover::new_with_opts(&elf_contents, image_id.clone(), opts).unwrap();
->>>>>>> ebfada52
+    let mut prover = Prover::new_with_opts(elf_contents, image_id.clone(), opts).unwrap();
     if let Some(bytes) = initial_input {
         prover.add_input_u8_slice(bytes.as_slice());
     }
@@ -144,29 +140,19 @@
         // generate an actual proof.
         Digest::from([0; DIGEST_WORDS])
     } else {
-<<<<<<< HEAD
-        read_method_id(args.verbose, &args.elf, args.method_id.as_deref()).unwrap_or_else(|| {
-=======
         read_image_id(
             args.verbose,
             &args.elf,
             args.image_id.as_ref().map(|p| p.as_path()),
         )
         .unwrap_or_else(|| {
->>>>>>> ebfada52
             if args.verbose > 0 {
                 eprintln!("Computing image id");
             }
-<<<<<<< HEAD
-            let computed = MethodId::compute_with_limit(&elf_contents, args.limit).unwrap();
-            if let Some(method_id_file) = args.method_id.as_ref() {
-                std::fs::write(method_id_file, computed.as_slice()).unwrap();
-=======
             let program = Program::load_elf(&elf_contents, MEM_SIZE as u32).unwrap();
             let image = MemoryImage::new(&program, PAGE_SIZE as u32);
             if let Some(image_id_file) = args.image_id.as_ref() {
                 std::fs::write(&image_id_file, image.root.as_bytes()).unwrap();
->>>>>>> ebfada52
                 if args.verbose > 0 {
                     eprintln!("Saved image id to {}", image_id_file.display());
                 }
@@ -216,17 +202,9 @@
         if args.verbose > 0 {
             eprintln!("Skipping seal generation.");
         }
-<<<<<<< HEAD
     } else if args.verbose > 0 {
         eprintln!("Verifying that we executed correctly.");
-        receipt.verify(&method_id).unwrap();
-=======
-    } else {
-        if args.verbose > 0 {
-            eprintln!("Verifying that we executed correctly.");
-            receipt.verify(&image_id).unwrap();
-        }
->>>>>>> ebfada52
+        receipt.verify(&image_id).unwrap();
     }
 
     if let Some(receipt_file) = args.receipt.as_ref() {
