// Copyright 2023 RISC Zero, Inc.
//
// Licensed under the Apache License, Version 2.0 (the "License");
// you may not use this file except in compliance with the License.
// You may obtain a copy of the License at
//
//     http://www.apache.org/licenses/LICENSE-2.0
//
// Unless required by applicable law or agreed to in writing, software
// distributed under the License is distributed on an "AS IS" BASIS,
// WITHOUT WARRANTIES OR CONDITIONS OF ANY KIND, either express or implied.
// See the License for the specific language governing permissions and
// limitations under the License.

//! A SHA-256 based CRNG used in Fiat-Shamir.

use core::marker::PhantomData;

use rand_core::{impls, Error, RngCore};
use risc0_core::field::{Elem, Field};

use super::config::ConfigRng;
use super::sha::{Digest, Sha256, DIGEST_WORDS};

/// A random number generator driven by a [Sha256].
#[derive(Clone, Debug)]
pub struct ShaRng<S: Sha256> {
    // Pool 0 receives new entropy and is where values are drawn from.
    pool0: S::DigestPtr,
    // Pool 1 provides secret state in the step function. It is never observable.
    pool1: S::DigestPtr,
    pool_used: usize,
    phantom_sha: PhantomData<S>,
}

impl<S: Sha256> ShaRng<S> {
    /// Create a new [ShaRng] from a given [Sha256].
    pub fn inner_new() -> ShaRng<S> {
        Self {
            pool0: S::hash_bytes(b"Hello"),
            pool1: S::hash_bytes(b"World"),
            pool_used: 0,
            phantom_sha: PhantomData,
        }
    }

    /// Mix the pool with a specified [Digest].
    pub fn inner_mix(&mut self, val: &Digest) {
        for i in 0..DIGEST_WORDS {
            self.pool0.as_mut_words()[i] = self.pool0.as_words()[i] ^ val.as_words()[i];
        }
        self.step();
    }

    fn step(&mut self) {
        self.pool0 = S::hash_pair(&self.pool0, &self.pool1);
        self.pool1 = S::hash_pair(&self.pool0, &self.pool1);
        self.pool_used = 0;
    }
}

impl<S: Sha256> RngCore for ShaRng<S> {
    fn next_u32(&mut self) -> u32 {
        if self.pool_used == DIGEST_WORDS {
            self.step();
        }
        let out = self.pool0.as_words()[self.pool_used];
        // Mark this word as used.
        self.pool_used += 1;
        out
    }

    fn next_u64(&mut self) -> u64 {
        ((self.next_u32() as u64) << 32) | (self.next_u32() as u64)
    }

    fn fill_bytes(&mut self, dest: &mut [u8]) {
        impls::fill_bytes_via_next(self, dest);
    }

    fn try_fill_bytes(&mut self, dest: &mut [u8]) -> Result<(), Error> {
        self.fill_bytes(dest);
        Ok(())
    }
}

impl<S: Sha256, F: Field> ConfigRng<F> for ShaRng<S> {
    fn new() -> Self {
        Self::inner_new()
    }
    fn mix(&mut self, val: &Digest) {
        self.inner_mix(val);
    }
    fn random_u32(&mut self) -> u32 {
        self.next_u32()
    }
    fn random_elem(&mut self) -> F::Elem {
        F::Elem::random(self)
    }
    fn random_ext_elem(&mut self) -> F::ExtElem {
        F::ExtElem::random(self)
    }
}

#[allow(missing_docs)]
pub mod testutil {
    use rand_core::RngCore;

    use super::ShaRng;
    use crate::core::sha::Sha256;

    // Runs conformance test on a SHA implementation to make sure it
    // properly behaves for generating pseudo-random numbers.
    pub fn test_sha_rng_impl<S: Sha256>() {
        let mut x = ShaRng::<S>::inner_new();
        for _ in 0..10 {
            x.next_u32();
        }
        assert_eq!(x.next_u32(), 785921476);
<<<<<<< HEAD
        x.mix(&sha.hash_bytes(b"foo"));
=======
        x.inner_mix(&*S::hash_bytes(b"foo"));
>>>>>>> ebfada52
        assert_eq!(x.next_u32(), 4167871101);
    }
}<|MERGE_RESOLUTION|>--- conflicted
+++ resolved
@@ -117,11 +117,7 @@
             x.next_u32();
         }
         assert_eq!(x.next_u32(), 785921476);
-<<<<<<< HEAD
-        x.mix(&sha.hash_bytes(b"foo"));
-=======
-        x.inner_mix(&*S::hash_bytes(b"foo"));
->>>>>>> ebfada52
+        x.inner_mix(&S::hash_bytes(b"foo"));
         assert_eq!(x.next_u32(), 4167871101);
     }
 }